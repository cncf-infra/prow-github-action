--- conflicted
+++ resolved
@@ -5,10 +5,6 @@
 # -s: omit symbol/debug info
 # -w: omit DWARF symbol table
 # -X importpath.name=value: sets name to value
-<<<<<<< HEAD
-#defaultBaseImage: alpine:3.15
-=======
->>>>>>> 242be366
 defaultBaseImage: alpine:3.15
 builds:
   - id: pga
@@ -17,8 +13,4 @@
     ldflags:
       - -s -w
       - -X cncf.io/cncf-infra/pga/version.Version={{.Env.VERSION}}
-<<<<<<< HEAD
-      - -X cncf.io/cncf-infra/pga/version.Name=pga
-=======
-      - -X cncf.io/cncf-infra/pga/version.Name=hook
->>>>>>> 242be366
+      - -X cncf.io/cncf-infra/pga/version.Name=pga